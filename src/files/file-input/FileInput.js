import React from 'react'
import { connect } from 'redux-bundler-react'
import PropTypes from 'prop-types'
import { withTranslation } from 'react-i18next'
<<<<<<< HEAD
=======
import { normalizeFiles } from '../../lib/files'
>>>>>>> 16e15a25
// Icons
import DocumentIcon from '../../icons/StrokeDocument'
import FolderIcon from '../../icons/StrokeFolder'
import NewFolderIcon from '../../icons/StrokeNewFolder'
import DecentralizationIcon from '../../icons/StrokeDecentralization'
// Components
import { Dropdown, DropdownMenu, Option } from '../dropdown/Dropdown'
import Button from '../../components/button/Button'

const AddButton = withTranslation('files')(
  ({ t, onClick }) => (
    <Button id='import-button' bg='bg-navy' color='white' className='f6 flex justify-center items-center' minWidth='100px' onClick={onClick}>
      <span><span className='aqua'>+</span> {t('importToIPFS')}</span>
    </Button>
  )
)

class FileInput extends React.Component {
  state = {
    dropdown: false
  }

  toggleDropdown = () => {
    this.setState(s => ({ dropdown: !s.dropdown }))
  }

  onAddFolder = async () => {
    const { isIpfsDesktop, doDesktopSelectDirectory, onAddFiles } = this.props

    this.toggleDropdown()

    if (!isIpfsDesktop) {
      return this.folderInput.click()
    }

    const files = await doDesktopSelectDirectory()
    if (files) {
      onAddFiles(files)
    }
  }

  onAddFile = async () => {
    this.toggleDropdown()
    return this.filesInput.click()
  }

  onInputChange = (input) => async () => {
<<<<<<< HEAD
    this.props.onAddFiles(input.files)
=======
    this.props.onAddFiles(await normalizeFiles(input.files))
>>>>>>> 16e15a25
    input.value = null
  }

  onAddByPath = () => {
    this.props.onAddByPath()
    this.toggleDropdown()
  }

  onNewFolder = () => {
    this.props.onNewFolder()
    this.toggleDropdown()
  }

  render () {
    const { t } = this.props

    return (
      <div className={this.props.className}>
        <Dropdown>
          <AddButton onClick={this.toggleDropdown} />
          <DropdownMenu
            top={3}
            open={this.state.dropdown}
            onDismiss={this.toggleDropdown} >
            <Option onClick={this.onAddFile} id='add-file'>
              <DocumentIcon className='fill-aqua w2 mr1' />
              {t('addFile')}
            </Option>
            <Option onClick={this.onAddFolder} id='add-folder'>
              <FolderIcon className='fill-aqua w2 mr1' />
              {t('addFolder')}
            </Option>
            <Option onClick={this.onAddByPath} id='add-by-path'>
              <DecentralizationIcon className='fill-aqua w2 mr1' />
              {t('addByPath')}
            </Option>
            <Option onClick={this.onNewFolder} id='add-new-folder'>
              <NewFolderIcon className='fill-aqua w2 h2 mr1' />
              {t('newFolder')}
            </Option>
          </DropdownMenu>
        </Dropdown>

        <input
          id='file-input'
          type='file'
          className='dn'
          multiple
          ref={el => { this.filesInput = el }}
          onChange={this.onInputChange(this.filesInput)} />

        <input
          id='directory-input'
          type='file'
          className='dn'
          multiple
          webkitdirectory='true'
          ref={el => { this.folderInput = el }}
          onChange={this.onInputChange(this.folderInput)} />
      </div>
    )
  }
}

FileInput.propTypes = {
  t: PropTypes.func.isRequired,
  onAddFiles: PropTypes.func.isRequired,
  onAddByPath: PropTypes.func.isRequired,
  onNewFolder: PropTypes.func.isRequired,
  isIpfsDesktop: PropTypes.bool.isRequired,
  doDesktopSelectDirectory: PropTypes.func
}

export default connect(
  'selectIsIpfsDesktop',
  'doDesktopSelectDirectory',
  withTranslation('files')(FileInput)
)<|MERGE_RESOLUTION|>--- conflicted
+++ resolved
@@ -2,10 +2,7 @@
 import { connect } from 'redux-bundler-react'
 import PropTypes from 'prop-types'
 import { withTranslation } from 'react-i18next'
-<<<<<<< HEAD
-=======
 import { normalizeFiles } from '../../lib/files'
->>>>>>> 16e15a25
 // Icons
 import DocumentIcon from '../../icons/StrokeDocument'
 import FolderIcon from '../../icons/StrokeFolder'
@@ -53,11 +50,7 @@
   }
 
   onInputChange = (input) => async () => {
-<<<<<<< HEAD
-    this.props.onAddFiles(input.files)
-=======
     this.props.onAddFiles(await normalizeFiles(input.files))
->>>>>>> 16e15a25
     input.value = null
   }
 
