import React, { useRef } from 'react'
import PropTypes from 'prop-types'
import { join, basename } from 'path'
import filesize from 'filesize'
import { withTranslation } from 'react-i18next'
import classnames from 'classnames'
import { normalizeFiles } from '../../lib/files'
// React DnD
import { useDrag, useDrop } from 'react-dnd'
// Components
import GlyphDots from '../../icons/GlyphDots'
import GlyphPin from '../../icons/GlyphPin'
import Tooltip from '../../components/tooltip/Tooltip'
import Checkbox from '../../components/checkbox/Checkbox'
import FileIcon from '../file-icon/FileIcon'
import CID from 'cids'
import { NativeTypes } from 'react-dnd-html5-backend'

const File = ({
  name, type, size, cid, path, pinned, t, selected, focused, translucent, coloured, cantSelect, cantDrag, isMfs,
  onAddFiles, onMove, onSelect, onNavigate, handleContextMenuClick
}) => {
  const dotsWrapper = useRef()

  const handleCtxLeftClick = (ev) => {
    const pos = dotsWrapper.current.getBoundingClientRect()
    handleContextMenuClick(ev, 'LEFT', { name, size, type, cid, path, pinned }, pos)
  }

  const handleCtxRightClick = (ev) => {
    handleContextMenuClick(ev, 'RIGHT', { name, size, type, cid, path, pinned })
  }

  const [, drag, preview] = useDrag({
    item: { name, size, cid, path, pinned, type: 'FILE' },
    canDrag: !cantDrag && isMfs
  })

  const checkIfDir = (monitor) => {
    if (!isMfs) return false
    const item = monitor.getItem()
    if (!item) return false

    if (item.name) {
      return type === 'directory' &&
        name !== item.name &&
        !selected
    }

    return type === 'directory'
  }

  const [{ isOver, canDrop }, drop] = useDrop({
    accept: [NativeTypes.FILE, 'FILE'],
    drop: (_, monitor) => {
      const item = monitor.getItem()

      if (item.files) {
        (async () => {
          const files = await item.filesPromise
          onAddFiles(normalizeFiles(files), path)
        })()
      } else {
        const src = item.path
        const dst = join(path, basename(item.path))

        onMove(src, dst)
      }
    },
    canDrop: (_, monitor) => checkIfDir(monitor),
    collect: (monitor) => ({
      canDrop: checkIfDir(monitor),
      isOver: monitor.isOver()
    })
  })

  let className = 'File b--light-gray relative flex items-center bt'

  if (selected) {
    className += ' selected'
  }

  const styles = { height: 55, overflow: 'hidden' }

  if (focused || (selected && !translucent) || coloured || (isOver && canDrop)) {
    styles.backgroundColor = '#F0F6FA'
  } else if (translucent) {
    className += ' o-70'
  }

  if (focused) {
    styles.border = '1px dashed #9ad4db'
  } else {
    styles.border = '1px solid transparent'
    styles.borderTop = '1px solid #eee'
  }

  size = size ? filesize(size, { round: 0 }) : '-'
  const hash = cid.toString() || t('hashUnavailable')

  const select = (select) => onSelect(name, select)

  const checkBoxCls = classnames({
    'o-70 glow': !cantSelect,
    'o-1': selected || focused
  }, ['pl2 w2'])

  return (
    <div ref={drop}>
      <div className={className} style={styles} onContextMenu={handleCtxRightClick} ref={drag}>
        <div className={checkBoxCls}>
          <Checkbox disabled={cantSelect} checked={selected} onChange={select} aria-label={ t('checkboxLabel', { name })} />
        </div>

        <button ref={preview} onClick={onNavigate} className='relative pointer flex items-center flex-grow-1 ph2 pv1 w-40' aria-label={ name === '..' ? t('previousFolder') : t('fileLabel', { name, type, size }) }>
          <div className='dib flex-shrink-0 mr2'>
            <FileIcon name={name} type={type} />
          </div>
          <div style={{ width: 'calc(100% - 3.25rem)' }}>
            <Tooltip text={name}>
              <div className='f6 truncate charcoal'>{name}</div>
            </Tooltip>
            <Tooltip text={hash}>
              <div className='f7 mt1 gray truncate monospace'>{hash}</div>
            </Tooltip>
          </div>
        </button>

        <div className='ph2 pv1 flex-none dn db-l tr mw3'>
          { pinned && <div className='bg-snow br-100 o-70' title={t('pinned')} style={{ width: '1.5rem', height: '1.5rem' }}>
            <GlyphPin className='fill-teal-muted' />
          </div> }
        </div>
        <div className='size pl2 pr4 pv1 flex-none f6 dn db-l tr charcoal-muted w-10 mw4'>
          {size}
        </div>
        <button ref={dotsWrapper} className='ph2 db button-inside-focus' style={{ width: '2.5rem' }} onClick={handleCtxLeftClick} aria-label={ t('checkboxLabel', { name })} >
          <GlyphDots className='fill-gray-muted pointer hover-fill-gray transition-all'/>
        </button>
      </div>
    </div>
  )
}

File.propTypes = {
  name: PropTypes.string.isRequired,
  type: PropTypes.string.isRequired,
  path: PropTypes.string.isRequired,
  size: PropTypes.number,
  cid: PropTypes.instanceOf(CID),
  selected: PropTypes.bool,
  focused: PropTypes.bool,
  onSelect: PropTypes.func,
  onNavigate: PropTypes.func.isRequired,
  onAddFiles: PropTypes.func.isRequired,
  onMove: PropTypes.func.isRequired,
  coloured: PropTypes.bool,
  translucent: PropTypes.bool,
  handleContextMenuClick: PropTypes.func,
  pinned: PropTypes.bool,
  isMfs: PropTypes.bool
}

<<<<<<< HEAD
const dragCollect = (connect, monitor) => ({
  connectDragSource: connect.dragSource(),
  connectDragPreview: connect.dragPreview(),
  isDragging: monitor.isDragging()
})

const dropTarget = {
  drop: (props, monitor) => {
    const item = monitor.getItem()

    // eslint-disable-next-line no-prototype-builtins
    if (item.hasOwnProperty('files')) {
      (async () => {
        const files = await item.filesPromise
        props.onAddFiles(normalizeFiles(files), props.path)
      })()
    } else {
      const src = item.path
      const dst = join(props.path, basename(item.path))

      props.onMove(src, dst)
    }
  },
  canDrop: (props, monitor) => {
    if (!props.isMfs) return false
    const item = monitor.getItem()

    // eslint-disable-next-line no-prototype-builtins
    if (item.hasOwnProperty('name')) {
      return props.type === 'directory' &&
        props.name !== item.name &&
        !props.selected
    }

    return props.type === 'directory'
  }
=======
File.defaultProps = {
  coloured: false,
  translucent: false
>>>>>>> 94ada6ae
}

export default withTranslation('files')(File)<|MERGE_RESOLUTION|>--- conflicted
+++ resolved
@@ -161,48 +161,9 @@
   isMfs: PropTypes.bool
 }
 
-<<<<<<< HEAD
-const dragCollect = (connect, monitor) => ({
-  connectDragSource: connect.dragSource(),
-  connectDragPreview: connect.dragPreview(),
-  isDragging: monitor.isDragging()
-})
-
-const dropTarget = {
-  drop: (props, monitor) => {
-    const item = monitor.getItem()
-
-    // eslint-disable-next-line no-prototype-builtins
-    if (item.hasOwnProperty('files')) {
-      (async () => {
-        const files = await item.filesPromise
-        props.onAddFiles(normalizeFiles(files), props.path)
-      })()
-    } else {
-      const src = item.path
-      const dst = join(props.path, basename(item.path))
-
-      props.onMove(src, dst)
-    }
-  },
-  canDrop: (props, monitor) => {
-    if (!props.isMfs) return false
-    const item = monitor.getItem()
-
-    // eslint-disable-next-line no-prototype-builtins
-    if (item.hasOwnProperty('name')) {
-      return props.type === 'directory' &&
-        props.name !== item.name &&
-        !props.selected
-    }
-
-    return props.type === 'directory'
-  }
-=======
 File.defaultProps = {
   coloured: false,
   translucent: false
->>>>>>> 94ada6ae
 }
 
 export default withTranslation('files')(File)