import multiaddr from 'multiaddr'
// @ts-ignore
import HttpClient from 'ipfs-http-client'
// @ts-ignore
import { getIpfs, providers } from 'ipfs-provider'
import first from 'it-first'
import last from 'it-last'
import * as Enum from './enum'
import { perform } from './task'

/**
 * @typedef {import('ipfs').IPFSService} IPFSService
 * @typedef {'httpClient'|'jsIpfs'|'windowIpfs'|'webExt'} ProviderName
 * @typedef {Object} Model
 * @property {null|string} apiAddress
 * @property {null|ProviderName} provider
 * @property {boolean} failed
 * @property {boolean} ready
 * @property {boolean} invalidAddress
 *
 * @typedef {import('./task').Perform<'IPFS_INIT', Error, InitResult, void>} Init
 * @typedef {Object} Stopped
 * @property {'IPFS_STOPPED'} type
 *
 * @typedef {Object} AddressUpdated
 * @property {'IPFS_API_ADDRESS_UPDATED'} type
 * @property {string} payload
 *
 * @typedef {Object} AddressInvalid
 * @property {'IPFS_API_ADDRESS_INVALID'} type
 *
 * @typedef {Object} Dismiss
 * @property {'IPFS_API_ADDRESS_INVALID_DISMISS'} type
 *
 * @typedef {Object} InitResult
 * @property {ProviderName} provider
 * @property {IPFSService} ipfs
 * @property {string} [apiAddress]
 * @typedef {Init|Stopped|AddressUpdated|AddressInvalid|Dismiss} Message
 */

export const ACTIONS = Enum.from([
  'IPFS_INIT',
  'IPFS_STOPPED',
  'IPFS_API_ADDRESS_UPDATED',
  'IPFS_API_ADDRESS_INVALID',
  'IPFS_API_ADDRESS_INVALID_DISMISS'
])

/**
 * @param {Model} state
 * @param {Message} message
 * @returns {Model}
 */
const update = (state, message) => {
  switch (message.type) {
<<<<<<< HEAD
    case ACTIONS.IPFS_INIT: {
      const { task } = message
      switch (task.status) {
        case 'Init': {
          return { ...state, ready: false }
        }
        case 'Exit': {
          const { result } = task
          if (result.ok) {
            const { provider, apiAddress, ipfs: service } = result.value
            ipfs = service
            return {
              ...state,
              ready: true,
              failed: false,
              provider,
              apiAddress: apiAddress || state.apiAddress
            }
          } else {
            return {
              ...state,
              ready: false,
              failed: true
            }
          }
        }
        default: {
          return state
        }
=======
    case 'IPFS_INIT_STARTED': {
      return { ...state, ready: false }
    }
    case 'IPFS_INIT_FINISHED': {
      ipfs = message.payload.ipfs
      return {
        ...state,
        ready: true,
        failed: false,
        provider: message.payload.provider,
        apiAddress: asAPIOptions(message.payload.apiAddress || state.apiAddress)
>>>>>>> 94ada6ae
      }
    }
    case ACTIONS.IPFS_STOPPED: {
      return { ...state, ready: false, failed: false }
    }
    case ACTIONS.IPFS_API_ADDRESS_UPDATED: {
      return { ...state, apiAddress: message.payload, invalidAddress: false }
    }
    case ACTIONS.IPFS_API_ADDRESS_INVALID: {
      return { ...state, invalidAddress: true }
    }
    case ACTIONS.IPFS_API_ADDRESS_INVALID_DISMISS: {
      return { ...state, invalidAddress: true }
    }
    default: {
      return state
    }
  }
}

/**
 * @returns {Model}
 */
const init = () => {
  return {
    apiAddress: readAPIAddressSetting(),
    provider: null,
    failed: false,
    ready: false,
    invalidAddress: false
  }
}

/**
 * @returns {string|null}
 */
const readAPIAddressSetting = () => {
  const setting = readSetting('ipfsApi')
  return setting == null ? null : asAPIOptions(setting)
}

/**
<<<<<<< HEAD
 * @param {any} value
 * @returns {string|null}
 */
const asAPIAddress = (value) => asMultiaddress(value) || asURL(value)
=======
 * @returns {object|string|null}
 */
const asAPIOptions = (value) => asHttpClientOptions(value) || asMultiaddress(value) || asURL(value)
>>>>>>> 94ada6ae

/**
 * Attempts to turn cast given value into URL.
 * Return either string instance or `null`.
 * @param {any} value
 * @returns {string|null}
 */
const asURL = (value) => {
  try {
    return new URL(value).toString()
  } catch (_) {
    return null
  }
}

/**
<<<<<<< HEAD
 * Attempts to turn cast given value into `URL` instance. Return either `URL`
 * instance or `null`.
=======
 * Attempts to turn cast given value into Multiaddr.
 * Return either string instance or `null`.
>>>>>>> 94ada6ae
 * @param {any} value
 * @returns {string|null}
 */
const asMultiaddress = (value) => {
  // ignore empty string, as it will produce '/'
  if (value != null && value !== '') {
    try {
      return multiaddr(value).toString()
    } catch (_) {}
  }
  return null
}

/**
 * Attempts to turn cast given value into options object compatible with ipfs-http-client constructor.
 * Return either string with JSON or `null`.
 * @param {any} value
 * @returns {object|null}
 */
const asHttpClientOptions = (value) => {
  try {
    value = JSON.parse(value)
  } catch (_) {}

  // turn URL with inlined basic auth into client options object
  try {
    const uri = new URL(value)
    const { username, password } = uri
    if (username && password) {
      value = {
        host: uri.hostname,
        port: uri.port || (uri.protocol === 'https:' ? '443' : '80'),
        protocol: uri.protocol.split(':').shift(),
        apiPath: (uri.pathname !== '/' ? uri.pathname : 'api/v0'),
        headers: {
          authorization: `Basic ${btoa(username + ':' + password)}`
        }
      }
    }
  } catch (_) { }

  // https://github.com/ipfs/js-ipfs/tree/master/packages/ipfs-http-client#importing-the-module-and-usage
  if (value && (value.host || value.apiPath || value.protocol || value.port || value.headers)) {
    return value
  }
  return null
}

/**
 * Reads setting from the `localStorage` with a given `id` as JSON. If JSON
 * parse is failed setting is interpreted as a string value.
 * @param {string} id
 * @returns {string|object|null}
 */
const readSetting = (id) => {
  /** @type {string|null} */
  let setting = null
  if (window.localStorage) {
    try {
      setting = window.localStorage.getItem(id)
    } catch (error) {
      console.error(`Error reading '${id}' value from localStorage`, error)
    }

    try {
      return JSON.parse(setting || '')
    } catch (_) {
      // res was probably a string, so pass it on.
      return setting
    }
  }

  return setting
}

/**
 * @param {string} id
 * @param {string|number|boolean|object} value
 */
const writeSetting = (id, value) => {
  try {
    window.localStorage.setItem(id, JSON.stringify(value))
  } catch (error) {
    console.error(`Error writing '${id}' value to localStorage`, error)
  }
}

/** @type {IPFSService|null} */
let ipfs = null

/**
<<<<<<< HEAD
 * @typedef {typeof extra} Extra
 */
const extra = {
  getIpfs () {
    return ipfs
  }
}
=======
 * @typedef {Object} IPFSAPI
 * @property {(callback?:Function) => Promise<void>} stop
 * @property {Object} files
 * @property {(path:string) => Promise<Object>} files.stat
 * @property {Object} pin
 * @property {(options:Object) => Iterator} pin.ls
 */
/** @type {IPFSAPI|null} */
let ipfs = null
>>>>>>> 94ada6ae

/**
 * @typedef {import('redux-bundler').Selectors<typeof selectors>} Selectors
 */

const selectors = {
  /**
   * @param {State} state
   */
  selectIpfsReady: state => state.ipfs.ready,
  /**
   * @param {State} state
   */
  selectIpfsProvider: state => state.ipfs.provider,
  /**
   * @param {State} state
   */
  selectIpfsApiAddress: state => state.ipfs.apiAddress,
  /**
   * @param {State} state
   */
  selectIpfsInvalidAddress: state => state.ipfs.invalidAddress,
  /**
   * @param {State} state
   */
  selectIpfsInitFailed: state => state.ipfs.failed
}

/**
 * @typedef {import('redux-bundler').Actions<typeof actions>} Actions
 * @typedef {Selectors & Actions} Ext
 * @typedef {import('redux-bundler').Context<State, Message, Ext, Extra>} Context
 */

const actions = {
  /**
   * @returns {function(Context):Promise<void>}
   */
  doTryInitIpfs: () => async ({ store }) => {
    // We need to swallow error that `doInitIpfs` could produce othrewise it
    // will bubble up and nothing will handle it. There is a code in
    // `bundles/retry-init.js` that reacts to `IPFS_INIT` action and attempts
    // to retry.
    try {
      await store.doInitIpfs()
    } catch (_) {
    }
  },
  /**
   * @returns {function(Context):Promise<InitResult>}
   */
  doInitIpfs: () => perform('IPFS_INIT',
  /**
   * @param {Context} context
   * @returns {Promise<InitResult>}
   */
    async (context) => {
      const { apiAddress } = context.getState().ipfs

      const result = await getIpfs({
        // @ts-ignore - TS can't seem to infer connectionTest option
        connectionTest: async (ipfs) => {
          // ipfs connection is working if can we fetch the bw stats.
          // See: https://github.com/ipfs-shipyard/ipfs-webui/issues/835#issuecomment-466966884
          try {
            await last(ipfs.stats.bw())
          } catch (err) {
            if (!/bandwidth reporter disabled in config/.test(err)) {
              throw err
            }
          }

          return true
        },
        loadHttpClientModule: () => HttpClient,
        providers: [
          providers.httpClient({ apiAddress })
        ]
      })

      if (!result) {
        throw Error('Could not connect to the IPFS API')
      } else {
        return result
      }
    }),
  /**
   * @returns {function(Context):Promise<void>}
   */
  doStopIpfs: () => async (context) => {
    if (ipfs) {
      await ipfs.stop()
      context.dispatch({ type: 'IPFS_STOPPED' })
    }
  },

<<<<<<< HEAD
  /**
   * @param {*} address
   * @returns {function(Context):Promise<void>}
   */
  doUpdateIpfsApiAddress: (address) => async (context) => {
    const apiAddress = asAPIAddress(address)
=======
  doUpdateIpfsApiAddress: (address) => async (store) => {
    const apiAddress = asAPIOptions(address)
>>>>>>> 94ada6ae
    if (apiAddress == null) {
      context.dispatch({ type: 'IPFS_API_ADDRESS_INVALID' })
    } else {
      await writeSetting('ipfsApi', apiAddress)
      context.dispatch({ type: 'IPFS_API_ADDRESS_UPDATED', payload: apiAddress })

      await context.store.doTryInitIpfs()
    }
  },

<<<<<<< HEAD
  /**
   * @returns {function(Context):void}
   */
  doDismissIpfsInvalidAddress: () => (context) => {
    context.dispatch({ type: 'IPFS_API_ADDRESS_INVALID_DISMISS' })
=======
  doDismissIpfsInvalidAddress: () => (store) => {
    store.dispatch({ type: 'IPFS_API_ADDRESS_INVALID_DISMISS' })
  },

  doGetPathInfo: (path) => async () => {
    return await ipfs.files.stat(path)
  },

  doCheckIfPinned: (cid) => async () => {
    try {
      const value = await first(ipfs.pin.ls({ paths: [cid], type: 'recursive' }))
      return !!value
    } catch (_) { return false }
>>>>>>> 94ada6ae
  }
}

/**
 * @typedef {Actions & Selectors} IPFSProviderStore
 * @typedef {Object} State
 * @property {Model} ipfs
 */

const bundle = {
  name: 'ipfs',
  /**
   * @param {Model} [state]
   * @param {Message} message
   * @returns {Model}
   */
  reducer: (state, message) => update(state == null ? init() : state, message),
  getExtraArgs () {
    return extra
  },
  ...selectors,
  ...actions
}

export default bundle<|MERGE_RESOLUTION|>--- conflicted
+++ resolved
@@ -10,9 +10,11 @@
 
 /**
  * @typedef {import('ipfs').IPFSService} IPFSService
+ * @typedef {import('cids')} CID
+ * @typedef {import('ipfs').FileStat} FileStat
  * @typedef {'httpClient'|'jsIpfs'|'windowIpfs'|'webExt'} ProviderName
  * @typedef {Object} Model
- * @property {null|string} apiAddress
+ * @property {null|string|HTTPClientOptions} apiAddress
  * @property {null|ProviderName} provider
  * @property {boolean} failed
  * @property {boolean} ready
@@ -24,7 +26,7 @@
  *
  * @typedef {Object} AddressUpdated
  * @property {'IPFS_API_ADDRESS_UPDATED'} type
- * @property {string} payload
+ * @property {string|HTTPClientOptions} payload
  *
  * @typedef {Object} AddressInvalid
  * @property {'IPFS_API_ADDRESS_INVALID'} type
@@ -54,7 +56,6 @@
  */
 const update = (state, message) => {
   switch (message.type) {
-<<<<<<< HEAD
     case ACTIONS.IPFS_INIT: {
       const { task } = message
       switch (task.status) {
@@ -84,19 +85,6 @@
         default: {
           return state
         }
-=======
-    case 'IPFS_INIT_STARTED': {
-      return { ...state, ready: false }
-    }
-    case 'IPFS_INIT_FINISHED': {
-      ipfs = message.payload.ipfs
-      return {
-        ...state,
-        ready: true,
-        failed: false,
-        provider: message.payload.provider,
-        apiAddress: asAPIOptions(message.payload.apiAddress || state.apiAddress)
->>>>>>> 94ada6ae
       }
     }
     case ACTIONS.IPFS_STOPPED: {
@@ -131,7 +119,7 @@
 }
 
 /**
- * @returns {string|null}
+ * @returns {HTTPClientOptions|string|null}
  */
 const readAPIAddressSetting = () => {
   const setting = readSetting('ipfsApi')
@@ -139,16 +127,10 @@
 }
 
 /**
-<<<<<<< HEAD
- * @param {any} value
- * @returns {string|null}
- */
-const asAPIAddress = (value) => asMultiaddress(value) || asURL(value)
-=======
- * @returns {object|string|null}
+ * @param {string|object} value
+ * @returns {HTTPClientOptions|string|null}
  */
 const asAPIOptions = (value) => asHttpClientOptions(value) || asMultiaddress(value) || asURL(value)
->>>>>>> 94ada6ae
 
 /**
  * Attempts to turn cast given value into URL.
@@ -165,13 +147,8 @@
 }
 
 /**
-<<<<<<< HEAD
- * Attempts to turn cast given value into `URL` instance. Return either `URL`
- * instance or `null`.
-=======
  * Attempts to turn cast given value into Multiaddr.
  * Return either string instance or `null`.
->>>>>>> 94ada6ae
  * @param {any} value
  * @returns {string|null}
  */
@@ -186,25 +163,41 @@
 }
 
 /**
- * Attempts to turn cast given value into options object compatible with ipfs-http-client constructor.
- * Return either string with JSON or `null`.
- * @param {any} value
- * @returns {object|null}
- */
-const asHttpClientOptions = (value) => {
+ * @typedef {Object} HTTPClientOptions
+ * @property {string} [host]
+ * @property {string} [port] - (e.g. '443', or '80')
+ * @property {string} [protocol] - (e.g 'https', 'http')
+ * @property {string} [apiPath] - ('/api/v0' by default)
+ * @property {Object<string, string>} [headers]
+ */
+
+/**
+ * Attempts to turn parse given input as an options object for ipfs-http-client.
+ * @param {string|object} value
+ * @returns {HTTPClientOptions|null}
+ */
+const asHttpClientOptions = (value) =>
+  typeof value === 'string' ? parseHTTPClientOptions(value) : readHTTPClinetOptions(value)
+
+/**
+ *
+ * @param {string} input
+ */
+const parseHTTPClientOptions = (input) => {
+  // Try parsing and reading as json
   try {
-    value = JSON.parse(value)
+    return readHTTPClinetOptions(JSON.parse(input))
   } catch (_) {}
 
   // turn URL with inlined basic auth into client options object
   try {
-    const uri = new URL(value)
+    const uri = new URL(input)
     const { username, password } = uri
     if (username && password) {
-      value = {
+      return {
         host: uri.hostname,
         port: uri.port || (uri.protocol === 'https:' ? '443' : '80'),
-        protocol: uri.protocol.split(':').shift(),
+        protocol: uri.protocol.slice(0, 1), // trim out ':' at the end
         apiPath: (uri.pathname !== '/' ? uri.pathname : 'api/v0'),
         headers: {
           authorization: `Basic ${btoa(username + ':' + password)}`
@@ -213,11 +206,20 @@
     }
   } catch (_) { }
 
+  return null
+}
+
+/**
+ * @param {Object<string, any>} value
+ * @returns {HTTPClientOptions|null}
+ */
+const readHTTPClinetOptions = (value) => {
   // https://github.com/ipfs/js-ipfs/tree/master/packages/ipfs-http-client#importing-the-module-and-usage
   if (value && (value.host || value.apiPath || value.protocol || value.port || value.headers)) {
     return value
-  }
-  return null
+  } else {
+    return null
+  }
 }
 
 /**
@@ -263,7 +265,6 @@
 let ipfs = null
 
 /**
-<<<<<<< HEAD
  * @typedef {typeof extra} Extra
  */
 const extra = {
@@ -271,17 +272,6 @@
     return ipfs
   }
 }
-=======
- * @typedef {Object} IPFSAPI
- * @property {(callback?:Function) => Promise<void>} stop
- * @property {Object} files
- * @property {(path:string) => Promise<Object>} files.stat
- * @property {Object} pin
- * @property {(options:Object) => Iterator} pin.ls
- */
-/** @type {IPFSAPI|null} */
-let ipfs = null
->>>>>>> 94ada6ae
 
 /**
  * @typedef {import('redux-bundler').Selectors<typeof selectors>} Selectors
@@ -378,17 +368,12 @@
     }
   },
 
-<<<<<<< HEAD
-  /**
-   * @param {*} address
+  /**
+   * @param {string} address
    * @returns {function(Context):Promise<void>}
    */
   doUpdateIpfsApiAddress: (address) => async (context) => {
-    const apiAddress = asAPIAddress(address)
-=======
-  doUpdateIpfsApiAddress: (address) => async (store) => {
     const apiAddress = asAPIOptions(address)
->>>>>>> 94ada6ae
     if (apiAddress == null) {
       context.dispatch({ type: 'IPFS_API_ADDRESS_INVALID' })
     } else {
@@ -399,27 +384,38 @@
     }
   },
 
-<<<<<<< HEAD
   /**
    * @returns {function(Context):void}
    */
   doDismissIpfsInvalidAddress: () => (context) => {
     context.dispatch({ type: 'IPFS_API_ADDRESS_INVALID_DISMISS' })
-=======
-  doDismissIpfsInvalidAddress: () => (store) => {
-    store.dispatch({ type: 'IPFS_API_ADDRESS_INVALID_DISMISS' })
-  },
-
+  },
+
+  /**
+   * @param {string} path
+   * @returns {function(Context):Promise<FileStat>}
+   */
   doGetPathInfo: (path) => async () => {
-    return await ipfs.files.stat(path)
-  },
-
+    if (ipfs) {
+      return await ipfs.files.stat(path)
+    } else {
+      throw Error('IPFS is not initialized')
+    }
+  },
+
+  /**
+   * @param {CID} cid
+   * @returns {function(Context):Promise<boolean>}
+   */
   doCheckIfPinned: (cid) => async () => {
+    if (ipfs == null) {
+      return false
+    }
+
     try {
       const value = await first(ipfs.pin.ls({ paths: [cid], type: 'recursive' }))
       return !!value
     } catch (_) { return false }
->>>>>>> 94ada6ae
   }
 }
 
@@ -432,7 +428,7 @@
 const bundle = {
   name: 'ipfs',
   /**
-   * @param {Model} [state]
+   * @param {Model|void} state
    * @param {Message} message
    * @returns {Model}
    */
