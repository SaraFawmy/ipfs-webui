import { createSelector } from 'redux-bundler'

/**
 * @typedef {Object} Model
 * @property {number} lastError
 *
 * @typedef {Object} Message
 * @property {'STATS_FETCH_FAILED'} type
 *
 * @typedef {Object} State
 * @property {Model} connected
 *
 * @typedef {import('redux-bundler').Selectors<typeof selectors>} Selectors
 */

const selectors = {
  /**
   * @param {State} state
   */
  selectConnectedLastError: state => state.connected.lastError,

  selectIpfsConnected: createSelector(
    'selectIpfsReady',
    'selectNodeBandwidthLastSuccess',
    'selectNodeBandwidthLastError',
    /**
     * @param {boolean} ipfsReady
     * @param {number|void} lastSuccess
     * @param {number} lastError
     * @returns {boolean}
     */
    (ipfsReady, lastSuccess, lastError) =>
      ipfsReady && lastSuccess != null && lastSuccess > lastError
  )
}

// We ask for the stats every few seconds, so that gives a good indication
// that ipfs things are working (or not), without additional polling of the api.
const connected = {
  name: 'connected',

  /**
   * @param {Model} [state]
   * @param {Message} action
   * @returns {Model}
   */
  reducer: (state = { lastError: 0 }, action) => {
    if (action.type === 'STATS_FETCH_FAILED') {
      return { lastError: Date.now() }
    }
    if (action.type === 'NODE_INFO_OPEN') {
      return { ...state, isNodeInfoOpen: action.payload }
    }
    return state
  },

<<<<<<< HEAD
  ...selectors
=======
  selectConnectedLastError: state => state.connected.lastError,

  selectIpfsConnected: createSelector(
    'selectIpfsReady',
    'selectNodeBandwidthLastSuccess',
    'selectNodeBandwidthLastError',
    (ipfsReady, lastSuccess, lastError) => ipfsReady && lastSuccess && lastSuccess > lastError
  ),

  selectIsNodeInfoOpen: state => state.connected.isNodeInfoOpen,

  doSetIsNodeInfoOpen: value => ({ dispatch }) => dispatch({ type: 'NODE_INFO_OPEN', payload: value })
>>>>>>> 94ada6ae
}

export default connected<|MERGE_RESOLUTION|>--- conflicted
+++ resolved
@@ -3,9 +3,16 @@
 /**
  * @typedef {Object} Model
  * @property {number} lastError
+ * @property {boolean} isNodeInfoOpen
  *
- * @typedef {Object} Message
+ * @typedef {FetchFailed|InfoOpen} Message
+ *
+ * @typedef {Object} FetchFailed
  * @property {'STATS_FETCH_FAILED'} type
+ *
+ * @typedef {Object} InfoOpen
+ * @property {'NODE_INFO_OPEN'} type
+ * @property {boolean} payload
  *
  * @typedef {Object} State
  * @property {Model} connected
@@ -31,7 +38,25 @@
      */
     (ipfsReady, lastSuccess, lastError) =>
       ipfsReady && lastSuccess != null && lastSuccess > lastError
-  )
+  ),
+
+  /**
+   * @param {State} state
+   */
+  selectIsNodeInfoOpen: state => state.connected.isNodeInfoOpen
+}
+
+/**
+ * @typedef {import('redux-bundler').Actions<typeof actions>} Actions
+ * @typedef {Selectors & Actions} Ext
+ * @typedef {import('redux-bundler').Context<State, Message, Ext>} Context
+ */
+const actions = {
+  /**
+   * @param {boolean} value
+   * @returns {function(Context): void}
+   */
+  doSetIsNodeInfoOpen: value => ({ dispatch }) => dispatch({ type: 'NODE_INFO_OPEN', payload: value })
 }
 
 // We ask for the stats every few seconds, so that gives a good indication
@@ -40,36 +65,23 @@
   name: 'connected',
 
   /**
-   * @param {Model} [state]
+   * @param {Model|void} state
    * @param {Message} action
    * @returns {Model}
    */
-  reducer: (state = { lastError: 0 }, action) => {
-    if (action.type === 'STATS_FETCH_FAILED') {
-      return { lastError: Date.now() }
+  reducer: (state, action) => {
+    state = state || { lastError: 0, isNodeInfoOpen: false }
+    switch (action.type) {
+      case 'STATS_FETCH_FAILED':
+        return { ...state, lastError: Date.now() }
+      case 'NODE_INFO_OPEN':
+        return { ...state, isNodeInfoOpen: action.payload }
+      default:
+        return state
     }
-    if (action.type === 'NODE_INFO_OPEN') {
-      return { ...state, isNodeInfoOpen: action.payload }
-    }
-    return state
   },
-
-<<<<<<< HEAD
+  ...actions,
   ...selectors
-=======
-  selectConnectedLastError: state => state.connected.lastError,
-
-  selectIpfsConnected: createSelector(
-    'selectIpfsReady',
-    'selectNodeBandwidthLastSuccess',
-    'selectNodeBandwidthLastError',
-    (ipfsReady, lastSuccess, lastError) => ipfsReady && lastSuccess && lastSuccess > lastError
-  ),
-
-  selectIsNodeInfoOpen: state => state.connected.isNodeInfoOpen,
-
-  doSetIsNodeInfoOpen: value => ({ dispatch }) => dispatch({ type: 'NODE_INFO_OPEN', payload: value })
->>>>>>> 94ada6ae
 }
 
 export default connected