/* eslint-disable require-yield */

import { join, dirname, basename } from 'path'
import { getDownloadLink, getShareableLink } from '../../lib/files'
import countDirs from '../../lib/count-dirs'
import all from 'it-all'
import map from 'it-map'
import last from 'it-last'
import CID from 'cids'

import { spawn, perform, send, ensureMFS, Channel, sortFiles, infoFromPath } from './utils'
import { IGNORED_FILES, ACTIONS } from './consts'

/**
 * @typedef {import('ipfs').IPFSService} IPFSService
 * @typedef {import('../../lib/files').FileStream} FileStream
 * @typedef {import('./utils').Info} Info
 * @typedef {import('ipfs').Pin} Pin
 */

/**
 * @typedef {Object} FileStat
 * @property {number} size
 * @property {'directory'|'file'|'unknown'} type
 * @property {CID} cid
 * @property {string} name
 * @property {string} path
 * @property {boolean} pinned
 * @property {boolean|void} isParent
 *
 * @param {Object} stat
 * @param {'dir'|'directory'|'file'|'unknown'} stat.type
 * @param {CID} stat.cid
 * @param {string} stat.path
 * @param {number} [stat.cumulativeSize]
 * @param {number} stat.size
 * @param {string|void} [stat.name]
 * @param {boolean|void} [stat.pinned]
 * @param {boolean|void} [stat.isParent]
 * @param {string} [prefix]
 * @returns {FileStat}
 */
const fileFromStats = ({ cumulativeSize, type, size, cid, name, path, pinned, isParent }, prefix = '/ipfs') => ({
  size: cumulativeSize || size || 0,
  type: type === 'dir' ? 'directory' : type,
  cid,
  name: name || path.split('/').pop() || cid.toString(),
  path: path || `${prefix}/${cid.toString()}`,
  pinned: Boolean(pinned),
  isParent: isParent
})

/**
 * @param {string} path
 * @returns {string}
 */
// TODO: use sth else
export const realMfsPath = (path) => {
  if (path.startsWith('/files')) {
    return path.substr('/files'.length) || '/'
  }

  return path
}

/**
 * @typedef {Object} Stat
 * @property {string} path
 * @property {'file'|'directory'|'unknown'} type
 * @property {CID} cid
 * @property {number} size
 *
 * @param {IPFSService} ipfs
 * @param {string|CID} cidOrPath
 * @returns {Promise<Stat>}
 */
const stat = async (ipfs, cidOrPath) => {
  const hashOrPath = cidOrPath.toString()
  const path = hashOrPath.startsWith('/')
    ? hashOrPath
    : `/ipfs/${hashOrPath}`

  try {
    const stats = await ipfs.files.stat(path)
    return { path, ...stats }
  } catch (e) {
    // Discard error and mark DAG as 'unknown' to unblock listing other pins.
    // Clicking on 'unknown' entry will open it in Inspector.
    // No information is lost: if there is an error related
    // to specified hashOrPath user will read it in Inspector.
    const [, , cid] = path.split('/')
    return {
      path: hashOrPath,
      cid: new CID(cid),
      type: 'unknown',
      size: 0
    }
  }
}

/**
 *
 * @param {IPFSService} ipfs
 * @returns {AsyncIterable<Pin>}
 */
const getRawPins = async function * (ipfs) {
  yield * ipfs.pin.ls({ type: 'recursive' })
  yield * ipfs.pin.ls({ type: 'direct' })
}

/**
 * @param {IPFSService} ipfs
 * @returns {AsyncIterable<CID>}
 */
const getPinCIDs = (ipfs) => map(getRawPins(ipfs), (pin) => pin.cid)

/**
 * @param {IPFSService} ipfs
 * @returns {AsyncIterable<FileStat>}
 */
const getPins = async function * (ipfs) {
  for await (const cid of getPinCIDs(ipfs)) {
    const info = await stat(ipfs, cid)
    yield fileFromStats({ ...info, pinned: true }, '/pins')
  }
}

/**
 * @typedef {import('./protocol').Message} Message
 * @typedef {import('./protocol').Model} Model

 * @typedef {import('./selectors').Selectors} Selectors
 * @typedef {import('../ipfs-provider').IPFSProviderStore} IPFSProviderStore
 * @typedef {import('../connected').Selectors} ConnectedSelectors
 *
 * @typedef {Object} ConfigSelectors
 * @property {function():string} selectApiUrl
 * @property {function():string} selectGatewayUrl
 *
 * @typedef {Object} UnkonwActions
 * @property {function(string):Promise<unknown>} doUpdateHash
 * @typedef {Selectors & Actions & IPFSProviderStore & ConnectedSelectors & ConfigSelectors & UnkonwActions} Ext
 * @typedef {import('../ipfs-provider').Extra} Extra
 * @typedef {import('redux-bundler').Store<Model, Message, Ext>} Store
 * @typedef {import('redux-bundler').Context<Model, Message, Ext, Extra>} Context
 * @typedef {import('./protocol').PageContent} PageContent
 *
 * @typedef {import('redux-bundler').Actions<ReturnType<typeof actions>>} Actions
 *
 */

const actions = () => ({
  /**
   * Fetches list of pins and updates `state.pins` on succeful completion.
   * @returns {function(Context):Promise<{pins: CID[]}>}
   */
  doPinsFetch: () => perform(ACTIONS.PIN_LIST, async (ipfs) => {
    const cids = await all(getPinCIDs(ipfs))

    return { pins: cids }
  }),

  /**
   * Syncs currently selected path file list.
   * @returns {function(Context):Promise<void>}
   */
  doFilesFetch: () => async ({ store }) => {
    const isReady = store.selectIpfsReady()
    const isConnected = store.selectIpfsConnected()
    const isFetching = store.selectFilesIsFetching()
    const info = store.selectFilesPathInfo()
    if (isReady && isConnected && !isFetching && info) {
      await store.doFetch(info)
    }
  },

  /**
   * Fetches conten for the currently selected path. And updates
   * `state.pageContent` on succesful completion.
   * @param {Info} info
   * @returns {function(Context): *}
   */
  doFetch: ({ path, realPath, isMfs, isPins, isRoot }) => perform(ACTIONS.FETCH, async (ipfs, { store }) => {
    if (isRoot && !isMfs && !isPins) {
      throw new Error('not supposed to be here')
    }

    if (isRoot && isPins) {
      const pins = await all(getPins(ipfs)) // FIX: pins path

      return {
        path: '/pins',
        fetched: Date.now(),
        type: 'directory',
        content: pins
      }
    }

    const resolvedPath = realPath.startsWith('/ipns')
      ? await last(ipfs.name.resolve(realPath))
      : realPath

    const stats = await stat(ipfs, resolvedPath)
    const time = Date.now()

    switch (stats.type) {
      case 'unknown': {
        return {
          fetched: time,
          ...stats
        }
      }
      case 'file': {
        return {
          ...fileFromStats({ ...stats, path }),
          fetched: time,
          type: 'file',
          read: () => ipfs.cat(stats.cid),
          name: path.split('/').pop(),
          size: stats.size,
          cid: stats.cid
        }
      }
      case 'directory': {
        return await dirStats(ipfs, stats.cid, {
          path,
          isRoot,
          sorting: store.selectFilesSorting()
        })
      }
      default: {
        throw Error(`Unsupported file type "${stats.type}"`)
      }
    }
  }),

  /**
   * Imports given `source` files to the provided `root` path. On completion
   * (success or fail) will trigger `doFilesFetch` to update the state.
   * @param {FileStream[]} source
   * @param {string} root
   */
  doFilesWrite: (source, root) => spawn(ACTIONS.WRITE, async function * (ipfs, { store }) {
    const files = source
      // Skip ignored files
      .filter($ => !IGNORED_FILES.includes(basename($.path)))
      // Dropped files come as absolute, those added by the file input come
      // as relative paths, so normalise all to be relative.
      .map($ => $.path[0] === '/' ? { ...$, path: $.path.slice(1) } : $)

    const uploadSize = files.reduce((prev, { size }) => prev + size, 0)
    // Just estimate download size to be around 10% of upload size.
    const downloadSize = uploadSize * 10 / 100
    const totalSize = uploadSize + downloadSize
    let loaded = 0

    const entries = files.map(({ path, size }) => ({ path, size }))

<<<<<<< HEAD
    yield { entries, progress: 0 }

    const { result, progress } = importFiles(ipfs, files)

    for await (const update of progress) {
      loaded += update.loaded
      yield { entries, progress: loaded / totalSize * 100 }
    }

    try {
      const added = await result
=======
  doFilesWrite: make(
    ACTIONS.WRITE,
    /**
     * @param {IPFSService} ipfs
     * @param {FileStream[]} files
     * @param {*} root
     * @param {*} id
     * @param {Store} store
     */
    async (ipfs, files, root, id, { dispatch }) => {
      files = files.filter(f => !IGNORED_FILES.includes(basename(f.path)))
      const uploadSize = files.reduce((prev, { size }) => prev + size, 0)
      // Just estimate download size to be around 10% of upload size.
      const downloadSize = uploadSize * 10 / 100
      const totalSize = uploadSize + downloadSize
      let loaded = 0

      // Normalise all paths to be relative. Dropped files come as absolute,
      // those added by the file input come as relative paths, so normalise them.
      files.forEach(s => {
        if (s.path[0] === '/') {
          s.path = s.path.slice(1)
        }
      })

      const paths = files.map(f => ({ path: f.path, size: f.size }))

      /**
       * @param {Object} update
       * @param {number} update.loaded
       * @param {number} update.total
       */
      const updateProgress = (update) => {
        loaded += update.loaded
        dispatch({
          type: 'FILES_WRITE_UPDATED',
          payload: {
            id,
            paths,
            progress: loaded / totalSize * 100
          }
        })
      }

      let res = null
      try {
        res = await all(ipfs.addAll(files, {
          pin: false,
          wrapWithDirectory: false,
          onUploadProgress: updateProgress,
          onDownloadProgress: updateProgress
        }))
      } catch (error) {
        console.error(error)
        throw error
      }
>>>>>>> 94ada6ae

      const numberOfFiles = files.length
      const numberOfDirs = countDirs(files)
      const expectedResponseCount = numberOfFiles + numberOfDirs

      if (added.length !== expectedResponseCount) {
        // See https://github.com/ipfs/js-ipfs-api/issues/797
        throw Object.assign(new Error('API returned a partial response.'), {
          code: 'ERR_API_RESPONSE'
        })
      }

      for (const { path, cid } of added) {
        // Only go for direct children
        if (path.indexOf('/') === -1 && path !== '') {
          const src = `/ipfs/${cid}`
          const dst = join(realMfsPath(root || '/files'), path)

          try {
            await ipfs.files.cp(src, dst)
          } catch (err) {
            throw Object.assign(new Error('Folder already exists.'), {
              code: 'ERR_FOLDER_EXISTS'
            })
          }
        }
      }

<<<<<<< HEAD
      yield { entries, progress: 100 }
    } finally {
      await store.doFilesFetch()
=======
      updateProgress({ total: totalSize, loaded: totalSize })
>>>>>>> 94ada6ae
    }
  }),

  /**
   * Deletes `files` with provided paths. On completion (success sor fail) will
   * trigger `doFilesFetch` to update the state.
   * @param {string[]} files
   */
  doFilesDelete: (files) => perform(ACTIONS.DELETE, async (ipfs, { store }) => {
    ensureMFS(store)

    if (files.length > 0) {
      const promises = files
        .map(file => ipfs.files.rm(realMfsPath(file), {
          recursive: true
        }))

      try {
        await Promise.all(promises)

        const src = files[0]
        const path = src.slice(0, src.lastIndexOf('/'))
        await store.doUpdateHash(path)

        return undefined
      } finally {
        await store.doFilesFetch()
      }
    }

    return undefined
  }),

  /**
   * Adds file under the `src` path to the given `root` path. On completion will
   * trigger `doFilesFetch` to update the state.
   * @param {string} root
   * @param {string} src
   */
  doFilesAddPath: (root, src) => perform(ACTIONS.ADD_BY_PATH, async (ipfs, { store }) => {
    ensureMFS(store)

    const path = realMfsPath(src)
    /** @type {string} */
    const name = (path.split('/').pop())
    const dst = realMfsPath(join(root, name))
    const srcPath = src.startsWith('/') ? src : `/ipfs/${name}`

    try {
      return ipfs.files.cp(srcPath, dst)
    } finally {
      await store.doFilesFetch()
    }
  }),

  /**
   * Creates a download link for the provided files.
   * @param {FileStat[]} files
   */
  doFilesDownloadLink: (files) => perform(ACTIONS.DOWNLOAD_LINK, async (ipfs, { store }) => {
    ensureMFS(store)

    const apiUrl = store.selectApiUrl()
    const gatewayUrl = store.selectGatewayUrl()
    return await getDownloadLink(files, gatewayUrl, apiUrl, ipfs)
  }),

  /**
   * Generates sharable link for the provided files.
   * @param {FileStat[]} files
   */
  doFilesShareLink: (files) => perform(ACTIONS.SHARE_LINK, async (ipfs, { store }) => {
    ensureMFS(store)

    return await getShareableLink(files, ipfs)
  }),

  /**
   * Moves file from `src` MFS path to a `dst` MFS path. On completion (success
   * or fail) triggers `doFilesFetch` to update the state.
   * @param {string} src
   * @param {string} dst
   */
  doFilesMove: (src, dst) => perform(ACTIONS.MOVE, async (ipfs, { store }) => {
    ensureMFS(store)

    try {
      await ipfs.files.mv(realMfsPath(src), realMfsPath(dst))

      const page = store.selectFiles()
      const pagePath = page && page.path
      if (src === pagePath) {
        await store.doUpdateHash(dst)
      }
    } finally {
      await store.doFilesFetch()
    }
  }),

  /**
   * Copies file from `src` MFS path to a `dst` MFS path. On completion (success
   * or fail) triggers `doFilesFetch` to update the state.
  * @param {string} src
  * @param {string} dst
  */
  doFilesCopy: (src, dst) => perform(ACTIONS.COPY, async (ipfs, { store }) => {
    ensureMFS(store)

    try {
      await ipfs.files.cp(realMfsPath(src), realMfsPath(dst))
    } finally {
      await store.doFilesFetch()
    }
  }),

  /**
   * Creates a directory at given MFS `path`. On completion (success or fail)
   * triggers `doFilesFetch` to update the state.
   * @param {string} path
   */
  doFilesMakeDir: (path) => perform(ACTIONS.MAKE_DIR, async (ipfs, { store }) => {
    ensureMFS(store)

    try {
      await ipfs.files.mkdir(realMfsPath(path), {
        parents: true
      })
    } finally {
      await store.doFilesFetch()
    }
  }),

  /**
   * Pins given `cid`. On completion (success or fail) triggers `doPinsFetch` to
   * update the state.
   * @param {CID} cid
   */
  doFilesPin: (cid) => perform(ACTIONS.PIN_ADD, async (ipfs, { store }) => {
    try {
      return await ipfs.pin.add(cid)
    } finally {
      await store.doPinsFetch()
    }
  }),

  /**
   * Unpins given `cid`. On completion (success or fail) triggers `doPinsFetch`
   * to update the state.
   * @param {CID} cid
   */
  doFilesUnpin: (cid) => perform(ACTIONS.PIN_REMOVE, async (ipfs, { store }) => {
    try {
      return await ipfs.pin.rm(cid)
    } finally {
      await store.doPinsFetch()
    }
  }),

  /**
   * Clears all failed tasks.
   */
  doFilesDismissErrors: () => send({ type: ACTIONS.DISMISS_ERRORS }),

  /**
   * @param {string} path
   */
  doFilesNavigateTo: (path) =>
    /**
     * @param {Context} context
     */
    async ({ store }) => {
      const link = path.split('/').map(p => encodeURIComponent(p)).join('/')
      const files = store.selectFiles()
      const url = store.selectFilesPathInfo()

      if (files && files.path === link && url) {
        await store.doFilesFetch()
      } else {
        await store.doUpdateHash(link)
      }
    },

  /**
   * @param {import('./consts').SORTING} by
   * @param {boolean} asc
   */
  doFilesUpdateSorting: (by, asc) => send({
    type: ACTIONS.UPDATE_SORT,
    payload: { by, asc }
  }),

  /**
   * Clears all the tasks (pending, complete and failed).
   */
  doFilesClear: () => send({ type: ACTIONS.CLEAR_ALL }),

  /**
   * Gets size of the MFS. On succesful completion `state.mfsSize` will get
   * updated.
   */
  doFilesSizeGet: () => perform(ACTIONS.SIZE_GET, async (ipfs) => {
    const stat = await ipfs.files.stat('/')
    return { size: stat.cumulativeSize }
  })
})

export default actions
/**
 *
 * @param {IPFSService} ipfs
 * @param {FileStream[]} files
 */
const importFiles = (ipfs, files) => {
  /** @type {Channel<{ total:number, loaded: number}>} */
  const channel = new Channel()
  const result = all(ipfs.addAll(files, {
    pin: false,
    wrapWithDirectory: false,
    onUploadProgress: (event) => channel.send(event),
    onDownloadProgress: (event) => channel.send(event)
  }))

  result.then(() => channel.close(), error => channel.close(error))

  return { result, progress: channel }
}

/**
 * @param {IPFSService} ipfs
 * @param {CID} cid
 * @param {Object} options
 * @param {string} options.path
 * @param {boolean} [options.isRoot]
 * @param {import('./utils').Sorting} options.sorting
 */
const dirStats = async (ipfs, cid, { path, isRoot, sorting }) => {
  const res = await all(ipfs.ls(cid)) || []
  const files = []
  const showStats = res.length < 100

  for (const f of res) {
    const absPath = join(path, f.name)
    let file = null

    if (showStats && (f.type === 'directory' || f.type === 'dir')) {
      file = fileFromStats({ ...await stat(ipfs, f.cid), path: absPath })
    } else {
      file = fileFromStats({ ...f, path: absPath })
    }

    files.push(file)
  }

  let parent = null

  if (!isRoot) {
    const parentPath = dirname(path)
    const parentInfo = infoFromPath(parentPath, false)

    if (parentInfo && (parentInfo.isMfs || !parentInfo.isRoot)) {
      const realPath = parentInfo.realPath

      if (realPath && realPath.startsWith('/ipns')) {
        parentInfo.realPath = await last(ipfs.name.resolve(parentInfo.realPath))
      }

      parent = fileFromStats({
        ...await ipfs.files.stat(parentInfo.realPath),
        path: parentInfo.path,
        name: '..',
        isParent: true
      })
    }
  }

  return {
    path: path,
    fetched: Date.now(),
    type: 'directory',
    cid,
    upper: parent,
    content: sortFiles(files, sorting)
  }
}<|MERGE_RESOLUTION|>--- conflicted
+++ resolved
@@ -256,7 +256,6 @@
 
     const entries = files.map(({ path, size }) => ({ path, size }))
 
-<<<<<<< HEAD
     yield { entries, progress: 0 }
 
     const { result, progress } = importFiles(ipfs, files)
@@ -268,64 +267,6 @@
 
     try {
       const added = await result
-=======
-  doFilesWrite: make(
-    ACTIONS.WRITE,
-    /**
-     * @param {IPFSService} ipfs
-     * @param {FileStream[]} files
-     * @param {*} root
-     * @param {*} id
-     * @param {Store} store
-     */
-    async (ipfs, files, root, id, { dispatch }) => {
-      files = files.filter(f => !IGNORED_FILES.includes(basename(f.path)))
-      const uploadSize = files.reduce((prev, { size }) => prev + size, 0)
-      // Just estimate download size to be around 10% of upload size.
-      const downloadSize = uploadSize * 10 / 100
-      const totalSize = uploadSize + downloadSize
-      let loaded = 0
-
-      // Normalise all paths to be relative. Dropped files come as absolute,
-      // those added by the file input come as relative paths, so normalise them.
-      files.forEach(s => {
-        if (s.path[0] === '/') {
-          s.path = s.path.slice(1)
-        }
-      })
-
-      const paths = files.map(f => ({ path: f.path, size: f.size }))
-
-      /**
-       * @param {Object} update
-       * @param {number} update.loaded
-       * @param {number} update.total
-       */
-      const updateProgress = (update) => {
-        loaded += update.loaded
-        dispatch({
-          type: 'FILES_WRITE_UPDATED',
-          payload: {
-            id,
-            paths,
-            progress: loaded / totalSize * 100
-          }
-        })
-      }
-
-      let res = null
-      try {
-        res = await all(ipfs.addAll(files, {
-          pin: false,
-          wrapWithDirectory: false,
-          onUploadProgress: updateProgress,
-          onDownloadProgress: updateProgress
-        }))
-      } catch (error) {
-        console.error(error)
-        throw error
-      }
->>>>>>> 94ada6ae
 
       const numberOfFiles = files.length
       const numberOfDirs = countDirs(files)
@@ -354,13 +295,9 @@
         }
       }
 
-<<<<<<< HEAD
       yield { entries, progress: 100 }
     } finally {
       await store.doFilesFetch()
-=======
-      updateProgress({ total: totalSize, loaded: totalSize })
->>>>>>> 94ada6ae
     }
   }),
 
