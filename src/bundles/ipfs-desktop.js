/**
 * @typedef {Object} IPFSDesktop
 * @property {string} version
 * @property {string} countlyDeviceId
 * @property {string[]} countlyActions
 * @property {() => Promise<void|Array<{path:string, size:number, content:AsyncIterable<Uint8Array>}>>} selectDirectory
 * @property {(consent:string[]) => void} removeConsent
 * @property {(consent:string[]) => void} addConsent
 */
// @ts-ignore
/** @type {{ ipfsDesktop: IPFSDesktop }} */
const root = (window)

/**
 * @typedef {import('redux-bundler').Selectors<typeof baseSelectors>} BaseSelectors
 */

const baseSelectors = {
  /**
   * @returns {boolean}
   */
  selectIsIpfsDesktop: () => !!root.ipfsDesktop,
  /**
   * @returns {string[]}
   */
  selectDesktopCountlyActions: () => ([])
}

const desktopSelectors = {
  ...baseSelectors,
  selectDesktopVersion: () => root.ipfsDesktop.version,

  selectDesktopCountlyDeviceId: () => root.ipfsDesktop.countlyDeviceId,

  selectDesktopCountlyActions: () => root.ipfsDesktop.countlyActions
}

/**
 * @typedef {import('redux-bundler').Selectors<typeof desktopSelectors>} Selectors
 */
const selectors = root.ipfsDesktop
  ? desktopSelectors
  : baseSelectors

<<<<<<< HEAD
const desktopActions = {
  doDesktopSelectDirectory: () => () => {
    return root.ipfsDesktop.selectDirectory()
  },

  /**
   * @param {string[]} consent
   * @returns {() => void}
   */
  doDesktopAddConsent: consent => () => {
    return root.ipfsDesktop.addConsent(consent)
  },
=======
    doDesktopAddConsent: consent => () => {
      return window.ipfsDesktop.addConsent(consent)
    },
>>>>>>> 94ada6ae

  /**
   * @param {string[]} consent
   * @returns {() => void}
   */
  doDesktopRemoveConsent: consent => () => {
    return root.ipfsDesktop.removeConsent(consent)
  }
}

/**
 * @typedef {never} Message
 * @typedef {Object} Model
 * @typedef {Object} State
 * @property {Model} ipfsDesktop
 * @typedef {import('redux-bundler').Actions<typeof desktopActions>} Actions
 * @typedef {Selectors & Actions} Ext
 * @typedef {import('redux-bundler').Context<State, Message, Ext>} Context
 */

const actions = root.ipfsDesktop
  ? desktopActions
  : {}

const bundle = {
  name: 'ipfsDesktop',
  /**
   * @param {Model} [state]
   * @returns {Model}
   */
  reducer: (state = {}) => state,
  ...selectors,
  ...actions
}

export default bundle<|MERGE_RESOLUTION|>--- conflicted
+++ resolved
@@ -42,12 +42,7 @@
   ? desktopSelectors
   : baseSelectors
 
-<<<<<<< HEAD
 const desktopActions = {
-  doDesktopSelectDirectory: () => () => {
-    return root.ipfsDesktop.selectDirectory()
-  },
-
   /**
    * @param {string[]} consent
    * @returns {() => void}
@@ -55,11 +50,6 @@
   doDesktopAddConsent: consent => () => {
     return root.ipfsDesktop.addConsent(consent)
   },
-=======
-    doDesktopAddConsent: consent => () => {
-      return window.ipfsDesktop.addConsent(consent)
-    },
->>>>>>> 94ada6ae
 
   /**
    * @param {string[]} consent
