--- conflicted
+++ resolved
@@ -1,8 +1,3 @@
-<<<<<<< HEAD
-import fileReader from 'pull-file-reader'
-import CID from 'cids'
-
-=======
 /**
  * @typedef {import('ipfs').IPFSService} IPFSService
  * @typedef {import('../bundles/files/actions').FileStat} FileStat
@@ -37,7 +32,6 @@
 
   return streams
 }
->>>>>>> 16e15a25
 
 /**
  * @typedef {Object} FileDownload
