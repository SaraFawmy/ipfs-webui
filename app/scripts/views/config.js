<<<<<<< HEAD
import React from 'react'
=======
import React, {Component} from 'react'
>>>>>>> 97124476
import i18n from '../utils/i18n.js'

export
default class ConfigView extends Component {
  state = {
    body: JSON.stringify(this.props.config, null, 2),
    error: null,
    saving: false,
    saved: false
  };

<<<<<<< HEAD
  getInitialState: function () {
    return {
      body: JSON.stringify(this.props.config, null, 2),
      error: null,
      saving: false,
      saved: false,
      height: 0
    }
  },

  reset: function () {
    this.setState({
      body: JSON.stringify(this.props.config, null, 2),
      error: null
    })
  },
=======
  static displayName = 'ConfigView';
  static propTypes = {
    config: React.PropTypes.object,
    ipfs: React.PropTypes.object
  };
>>>>>>> 97124476

  componentDidMount () {
    this.updateHeight()
  }

<<<<<<< HEAD
  updateHeight: function () {
    var el = this.refs.textareaConfig
    this.setState({height: el.scrollHeight})
  },

  handleChange: function (e) {
    var text = e.target.value
    var error
=======
  updateHeight = () => {
    const el = this.refs['config-textarea']
    el.height('1px')
    el.height(el.get(0).scrollHeight)
  };
>>>>>>> 97124476

  handleChange (event) {
    const body = event.target.value
    let error
    this.updateHeight()

    try {
      JSON.parse(body)
    } catch (e) {
      error = e.message
    }

    this.setState({
      error,
      body
    })
  }

  save (event) {
    this.setState({
      saving: true
    })

    this.props.ipfs.config.replace(new Buffer(this.state.body), err => {
      let newState = {
        saving: false
      }
      if (err) {
        newState.error = err.message
      } else {
        newState.saved = true
        setTimeout(() => this.setState({
          saved: false
        }), 4000)
      }
      this.setState(newState)
    })
  }

  render () {
    const buttonClass = 'btn btn-success pull-right' + ((this.state.error || this.state.saving || this.state.saved) ? ' disabled' : '')
    const buttons = (
      <div className='controls'>
        <button className={buttonClass} onClick={this.save.bind(this)}>
          <i className={'fa ' + (this.state.saved ? 'fa-check' : 'fa-save')}></i>&nbsp;
          {this.state.saving ? i18n.t('Saving...') : this.state.saved ? i18n.t('Saved') : i18n.t('Save')}
        </button>
        <button className='btn btn-primary pull-right' onClick={() => this.setState({body: JSON.stringify(this.props.config, null, 2), error: null})}>
          <i className='fa fa-recycle'></i>&nbsp;
          {i18n.t('Reset')}
        </button>
        <div className='clear'/>
      </div>
    )

    let error
    if (this.state.error) {
      error = (
        <div>
          <span className='text-danger pull-left'>
            <strong>{i18n.t('Error in config:')}</strong>
            <span>{this.state.error}</span>
          </span>
        </div>
      )
    }

    return (
      <div className='webui-config'>
        <h3>{i18n.t('Config')}</h3>
        <br/>
        {error}
        {buttons}
        <div className='textarea-panel panel panel-default padded'>
<<<<<<< HEAD
          <textarea ref='textareaConfig' className='panel-inner' style={{height: this.state.height}}
            spellCheck='false' onChange={this.handleChange} value={this.state.body} />
=======
          <textarea ref='config-textarea' className='panel-inner' spellCheck='false' onChange={this.handleChange.bind(this)} value={this.state.body} />
>>>>>>> 97124476
        </div>
        {error}
        {buttons}
        <div style={{height: '50px'}} />
        <br/>
      </div>
    )
  }
}<|MERGE_RESOLUTION|>--- conflicted
+++ resolved
@@ -1,64 +1,31 @@
-<<<<<<< HEAD
-import React from 'react'
-=======
 import React, {Component} from 'react'
->>>>>>> 97124476
 import i18n from '../utils/i18n.js'
+import classNames from 'classnames'
 
 export
 default class ConfigView extends Component {
-  state = {
-    body: JSON.stringify(this.props.config, null, 2),
-    error: null,
-    saving: false,
-    saved: false
-  };
-
-<<<<<<< HEAD
-  getInitialState: function () {
-    return {
-      body: JSON.stringify(this.props.config, null, 2),
-      error: null,
-      saving: false,
-      saved: false,
-      height: 0
-    }
-  },
-
-  reset: function () {
-    this.setState({
-      body: JSON.stringify(this.props.config, null, 2),
-      error: null
-    })
-  },
-=======
   static displayName = 'ConfigView';
   static propTypes = {
     config: React.PropTypes.object,
     ipfs: React.PropTypes.object
   };
->>>>>>> 97124476
+
+  state = {
+    body: JSON.stringify(this.props.config, null, 2),
+    error: null,
+    saving: false,
+    saved: false,
+    height: 0
+  };
+
+  updateHeight = () => {
+    const el = this.refs['config-textarea']
+    this.setState({height: el.scrollHeight})
+  };
 
   componentDidMount () {
     this.updateHeight()
   }
-
-<<<<<<< HEAD
-  updateHeight: function () {
-    var el = this.refs.textareaConfig
-    this.setState({height: el.scrollHeight})
-  },
-
-  handleChange: function (e) {
-    var text = e.target.value
-    var error
-=======
-  updateHeight = () => {
-    const el = this.refs['config-textarea']
-    el.height('1px')
-    el.height(el.get(0).scrollHeight)
-  };
->>>>>>> 97124476
 
   handleChange (event) {
     const body = event.target.value
@@ -99,11 +66,22 @@
   }
 
   render () {
-    const buttonClass = 'btn btn-success pull-right' + ((this.state.error || this.state.saving || this.state.saved) ? ' disabled' : '')
+    const buttonClass = classNames(
+      'btn',
+      'btn-success',
+      'pull-right', {
+        disabled: this.state.error || this.state.saving || this.state.saved
+      }
+    )
+
+    const iconClass = classNames('fa', {
+      'fa-check': this.state.saved,
+      'fa-save': !this.state.saved
+    })
     const buttons = (
       <div className='controls'>
         <button className={buttonClass} onClick={this.save.bind(this)}>
-          <i className={'fa ' + (this.state.saved ? 'fa-check' : 'fa-save')}></i>&nbsp;
+          <i className={iconClass}></i>&nbsp;
           {this.state.saving ? i18n.t('Saving...') : this.state.saved ? i18n.t('Saved') : i18n.t('Save')}
         </button>
         <button className='btn btn-primary pull-right' onClick={() => this.setState({body: JSON.stringify(this.props.config, null, 2), error: null})}>
@@ -133,12 +111,14 @@
         {error}
         {buttons}
         <div className='textarea-panel panel panel-default padded'>
-<<<<<<< HEAD
-          <textarea ref='textareaConfig' className='panel-inner' style={{height: this.state.height}}
-            spellCheck='false' onChange={this.handleChange} value={this.state.body} />
-=======
-          <textarea ref='config-textarea' className='panel-inner' spellCheck='false' onChange={this.handleChange.bind(this)} value={this.state.body} />
->>>>>>> 97124476
+          <textarea
+              ref='config-textarea'
+              className='panel-inner'
+              spellCheck='false'
+              style={{height: this.state.height}}
+              onChange={this.handleChange.bind(this)}
+              value={this.state.body}
+          />
         </div>
         {error}
         {buttons}
