--- conflicted
+++ resolved
@@ -58,44 +58,9 @@
     event.preventDefault()
     this.setState({
       dragging: false
-<<<<<<< HEAD
-    }
-  },
-
-  componentWillUnmount: function () {
-    clearInterval(this.pollInterval)
-  },
-
-  addFile: function (e) {
-    e.preventDefault()
-    this.refs.fileSelect.click()
-  },
-
-  onDragOver: function (e) {
-    log('dragover')
-    this.setState({ dragging: true })
-    e.stopPropagation()
-    e.preventDefault()
-  },
-
-  onDragLeave: function (e) {
-    log('dragleave')
-    this.setState({ dragging: false })
-    e.stopPropagation()
-    e.preventDefault()
-  },
-
-  onDrop: function (e) {
-    this.setState({ dragging: false })
-    e.stopPropagation()
-    e.preventDefault()
-    this.onFileChange(e)
-  },
-=======
     })
     this.onFileChange.bind(this, event)
   }
->>>>>>> 97124476
 
   onFileChange (event) {
     const files = event.target.files || event.dataTransfer.files
@@ -202,19 +167,11 @@
           </p>
         </div>
         <input
-<<<<<<< HEAD
-            type='file'
-            ref='fileSelect'
-            className='file-select'
-            style={{display: 'none'}}
-            onChange={this.onFileChange}
-=======
           type='file'
           ref='file-select'
           className='file-select'
           style={{display: 'none'}}
           onChange={this.onFileChange.bind(this)}
->>>>>>> 97124476
         />
       </div>
     )
