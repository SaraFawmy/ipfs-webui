{
  "name": "ipfs-webui",
  "version": "0.3.0",
  "description": "A frontend for IPFS",
  "dependencies": {
    "bootstrap": "^3.3.5",
    "d3": "^3.5.6",
    "font-awesome": "^4.5.0",
    "i18next": "^2.0.22",
    "i18next-browser-languagedetector": "^0.0.11",
    "i18next-localstorage-cache": "^0.0.4",
    "i18next-sprintf-postprocessor": "^0.0.6",
    "i18next-xhr-backend": "^0.3.0",
    "ipfs-api": "^2.10.0",
<<<<<<< HEAD
=======
    "ipfs-geoip": "^1.4.5",
    "jquery": "^2.1.4",
>>>>>>> 7b126b84
    "lodash": "^3.10.1",
    "react": "^0.14.2",
    "react-bootstrap": "^0.28.1",
    "react-dom": "^0.14.2",
    "react-localstorage": "^0.2.8",
    "react-router": "^2.0.0-rc4",
    "three": "^0.73.0"
  },
  "devDependencies": {
    "autoprefixer": "^6.3.1",
    "babel": "^6.3.13",
    "babel-core": "^6.4.0",
    "babel-eslint": "^5.0.0-beta6",
    "babel-loader": "^6.2.1",
    "babel-plugin-transform-react-display-name": "^6.3.13",
    "babel-plugin-transform-runtime": "^6.4.3",
    "babel-polyfill": "^6.3.14",
    "babel-preset-es2015": "^6.3.13",
    "babel-preset-react": "^6.3.13",
    "babel-preset-stage-0": "^6.3.13",
    "babel-runtime": "^6.3.19",
    "chai": "^3.4.1",
    "classnames": "^2.2.2",
    "css-loader": "^0.23.0",
    "debug": "^2.2.0",
    "eslint": "^1.10.3",
    "eslint-config-standard": "^4.4.0",
    "eslint-config-standard-react": "^1.2.1",
    "eslint-plugin-react": "^3.15.0",
    "eslint-plugin-standard": "^1.3.1",
    "file-loader": "^0.8.5",
    "hjs-webpack": "^6.0.0",
    "https-browserify": "0.0.1",
    "ipfs-api": "^2.10.1",
    "json-loader": "^0.5.4",
    "jsx-chai": "^2.0.0",
    "karma": "^0.13.19",
    "karma-chrome-launcher": "^0.2.2",
    "karma-firefox-launcher": "^0.1.7",
    "karma-mocha": "^0.2.1",
    "karma-sourcemap-loader": "^0.3.7",
    "karma-webpack": "^1.7.0",
    "less": "^2.5.3",
    "less-loader": "^2.2.2",
    "mocha": "^2.3.4",
    "postcss-loader": "^0.8.0",
    "pre-commit": "^1.1.2",
    "react-addons-test-utils": "^0.14.3",
    "react-router-bootstrap": "^0.20.1",
    "stream-http": "^2.1.0",
    "style-loader": "^0.13.0",
    "url-loader": "^0.5.7",
    "webpack": "^1.12.11",
    "webpack-dev-server": "^1.14.0"
  },
  "scripts": {
    "test": "karma start --single-run=true karma.conf.js",
    "start": "webpack-dev-server",
    "lint": "eslint .",
    "build": "NODE_ENV=production webpack"
  },
  "pre-commit": [
    "lint"
  ],
  "author": "Juan Benet <juan@benet.ai> (http://juan.benet.ai/)",
  "repository": {
    "type": "git",
    "url": "https://github.com/ipfs/webui"
  },
  "keywords": [
    "ipfs",
    "webui",
    "webkit"
  ],
  "license": "MIT",
  "bugs": {
    "url": "https://github.com/ipfs/webui/issues"
  },
  "homepage": "https://github.com/ipfs/webui",
  "engines": {
    "node": ">=4.0.0"
  }
}<|MERGE_RESOLUTION|>--- conflicted
+++ resolved
@@ -12,11 +12,7 @@
     "i18next-sprintf-postprocessor": "^0.0.6",
     "i18next-xhr-backend": "^0.3.0",
     "ipfs-api": "^2.10.0",
-<<<<<<< HEAD
-=======
     "ipfs-geoip": "^1.4.5",
-    "jquery": "^2.1.4",
->>>>>>> 7b126b84
     "lodash": "^3.10.1",
     "react": "^0.14.2",
     "react-bootstrap": "^0.28.1",
